--- conflicted
+++ resolved
@@ -5,12 +5,7 @@
     'd',
     meson_version: '>=0.41.0',
     subproject_dir: 'contrib',
-<<<<<<< HEAD
-    version: '0.7.1',
-    default_options: ['buildtype=release'],
-=======
     version: '0.8.0'
->>>>>>> 974a6edd
 )
 
 src_dir = include_directories('source/')
